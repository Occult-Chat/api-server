--- conflicted
+++ resolved
@@ -79,12 +79,8 @@
 
 #[derive(Debug, Clone, Serialize, Deserialize)]
 pub struct ServerConfig {
-<<<<<<< HEAD
-=======
-    pub port: Port,
     // Base url the repository is hosted at
     pub db_url: Url,
->>>>>>> 056b3e08
     // Define if the server has a cert
     pub http_port: Port,
     pub use_http: bool,
@@ -105,13 +101,8 @@
 impl Default for ServerConfig {
     fn default() -> Self {
         Self {
-<<<<<<< HEAD
             http_port: Port(8000),
             db_url: "localhost".to_string(),
-=======
-            port: Port(5443),
-            db_url: Url::from_str("https://0.0.0.0:8000").unwrap(),
->>>>>>> 056b3e08
             use_http: true,
             log_level: log::LevelFilter::Info,
             log_path: Some(PathBuf::from_str("./").unwrap()),
