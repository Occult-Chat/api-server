use anyhow::{anyhow, Result};
use log::{error, info};
use rocket::{delete, get, patch, post, put, routes, FromFormField, State};
use rocket::serde::json::Json;
use rocket::http::Status;
use rocket::form::{Form, FromForm};
use rocket::fs::TempFile;
use serde::{Serialize, Deserialize};
use url::Url;
use uuid::Uuid;
use chrono::{DateTime, Utc};
use std::net::{IpAddr, Ipv4Addr};
use std::path::PathBuf;
use std::str::FromStr;

// Models
#[derive(Debug, Serialize, Deserialize)]
pub struct User {
    pub id: Uuid,
    pub username: String,
    pub display_name: Option<String>,
    pub email: String,
    pub avatar: Option<String>,
    pub status: UserStatus,
    pub custom_status: Option<String>,
    pub created_at: DateTime<Utc>,
    pub updated_at: DateTime<Utc>,
}

#[derive(Debug, Serialize, Deserialize, FromFormField)]
#[serde(rename_all = "lowercase")]
pub enum UserStatus {
    Online,
    Idle,
    Dnd,
    Offline,
}

#[derive(Debug, Serialize, Deserialize)]
pub struct Server {
    pub id: Uuid,
    pub name: String,
    pub description: Option<String>,
    pub icon: Option<String>,
    pub owner_id: Uuid,
    pub created_at: DateTime<Utc>,
    pub updated_at: DateTime<Utc>,
}

#[derive(Debug, Serialize, Deserialize)]
pub struct Channel {
    pub id: Uuid,
    pub name: String,
    #[serde(rename = "type")]
    pub channel_type: ChannelType,
    pub server_id: Uuid,
    pub topic: Option<String>,
    pub slow_mode: Option<i32>,
    pub is_private: bool,
    pub last_message_id: Option<Uuid>,
    pub created_at: DateTime<Utc>,
    pub updated_at: DateTime<Utc>,
}

#[derive(Debug, Serialize, Deserialize)]
#[serde(rename_all = "lowercase")]
pub enum ChannelType {
    Text,
    Voice,
    Announcement,
}

#[derive(Debug, Serialize, Deserialize)]
pub struct Message {
    pub id: Uuid,
    pub content: String,
    pub author_id: Uuid,
    pub channel_id: Uuid,
    pub is_pinned: bool,
    pub reply_to_id: Option<Uuid>,
    pub created_at: DateTime<Utc>,
    pub edited_at: Option<DateTime<Utc>>,
    pub attachments: Vec<Attachment>,
    pub mentions: Vec<User>,
    pub reactions: Vec<Reaction>,
}

#[derive(Debug, Serialize, Deserialize)]
pub struct Attachment {
    pub id: Uuid,
    #[serde(rename = "type")]
    pub attachment_type: AttachmentType,
    pub url: String,
    pub filename: String,
    pub size: i64,
    pub mime_type: String,
    pub width: Option<i32>,
    pub height: Option<i32>,
    pub duration: Option<i32>,
}

#[derive(Debug, Serialize, Deserialize)]
#[serde(rename_all = "lowercase")]
pub enum AttachmentType {
    Image,
    Video,
    File,
}

#[derive(Debug, Serialize, Deserialize)]
pub struct Reaction {
    pub emoji: String,
    pub count: i32,
    pub has_reacted: bool,
}

#[derive(Debug, Serialize, Deserialize)]
pub struct Error {
    pub code: String,
    pub message: String,
    pub details: Option<serde_json::Value>,
}

// Request/Response structs
#[derive(Debug, Serialize, Deserialize)]
pub struct LoginRequest {
    pub username: Option<String>,
    pub email: Option<String>,
    pub password: String,
}

#[derive(Debug, Serialize, Deserialize)]
pub struct LoginResponse {
    pub token: String,
    pub user: User,
}

#[derive(Debug, Serialize, Deserialize)]
pub struct RegisterRequest {
    pub username: String,
    pub email: String,
    pub password: String,
}

#[derive(Debug, FromForm)]
pub struct CreateServerForm<'r> {
    pub name: String,
    pub description: Option<String>,
    pub icon: Option<TempFile<'r>>,
}

#[derive(Debug, FromForm)]
pub struct UpdateServerForm<'r> {
    pub name: Option<String>,
    pub description: Option<String>,
    pub icon: Option<TempFile<'r>>,
}

#[derive(Debug, Serialize, Deserialize)]
pub struct CreateChannelRequest {
    pub name: String,
    #[serde(rename = "type")]
    pub channel_type: ChannelType,
    pub topic: Option<String>,
    pub is_private: Option<bool>,
}

#[derive(Debug, Serialize, Deserialize)]
pub struct UpdateChannelRequest {
    pub name: Option<String>,
    pub topic: Option<String>,
    pub slow_mode: Option<i32>,
}

#[derive(Debug, FromForm)]
pub struct CreateMessageForm<'r> {
    pub content: String,
    pub reply_to_id: Option<String>,
    pub attachments: Vec<TempFile<'r>>,
}

#[derive(Debug, Serialize, Deserialize)]
pub struct UpdateMessageRequest {
    pub content: String,
}

#[derive(Debug, FromForm)]
pub struct UpdateUserForm<'r> {
    pub username: Option<String>,
    pub avatar: Option<TempFile<'r>>,
    pub status: Option<UserStatus>,
    pub custom_status: Option<String>,
}

#[derive(Debug, Serialize, Deserialize)]
pub struct JoinServerRequest {
    pub invite_code: String,
}

#[derive(Debug, Serialize, Deserialize)]
pub struct CreateInviteRequest {
    pub max_uses: Option<i32>,
    pub expires_in: Option<i32>,
}

#[derive(Debug, Serialize, Deserialize)]
pub struct InviteResponse {
    pub code: String,
    pub expires_at: Option<DateTime<Utc>>,
    pub max_uses: Option<i32>,
    pub uses: i32,
}

impl FromStr for UserStatus {
    type Err = String;

    fn from_str(s: &str) -> Result<Self, Self::Err> {
        match s.to_lowercase().as_str() {
            "online" => Ok(UserStatus::Online),
            "idle" => Ok(UserStatus::Idle),
            "dnd" => Ok(UserStatus::Dnd),
            "offline" => Ok(UserStatus::Offline),
            _ => Err(format!("Invalid user status: {}", s)),
        }
    }
}

impl std::fmt::Display for UserStatus {
    fn fmt(&self, f: &mut std::fmt::Formatter<'_>) -> std::fmt::Result {
        match self {
            UserStatus::Online => write!(f, "online"),
            UserStatus::Idle => write!(f, "idle"),
            UserStatus::Dnd => write!(f, "dnd"),
            UserStatus::Offline => write!(f, "offline"),
        }
    }
}

impl std::fmt::Display for ChannelType {
    fn fmt(&self, f: &mut std::fmt::Formatter<'_>) -> std::fmt::Result {
        match self {
            ChannelType::Text => write!(f, "text"),
            ChannelType::Voice => write!(f, "voice"),
            ChannelType::Announcement => write!(f, "announcement"),
        }
    }
}

impl std::fmt::Display for AttachmentType {
    fn fmt(&self, f: &mut std::fmt::Formatter<'_>) -> std::fmt::Result {
        match self {
            AttachmentType::Image => write!(f, "image"),
            AttachmentType::Video => write!(f, "video"),
            AttachmentType::File => write!(f, "file"),
        }
    }
}



// Auth Routes
#[post("/auth/login", format = "json", data = "<login>")]
async fn login(login: Json<LoginRequest>) -> Result<Json<LoginResponse>, Status> {
    info!("Login attempt for user: {:?}", login.username.as_ref().or(login.email.as_ref()));
    Err(Status::NotImplemented)
}

#[post("/auth/register", format = "json", data = "<registration>")]
async fn register(registration: Json<RegisterRequest>) -> Result<Json<User>, Status> {
    info!("Registration attempt for user: {}", registration.username);
    Err(Status::NotImplemented)
}

// Server Routes
#[get("/servers")]
async fn get_servers() -> Result<Json<Vec<Server>>, Status> {
    info!("Fetching servers for user");
    Err(Status::NotImplemented)
}

#[post("/servers", data = "<form>")]
async fn create_server(form: Form<CreateServerForm<'_>>) -> Result<Json<Server>, Status> {
    info!("Creating new server: {}", form.name);
    Err(Status::NotImplemented)
}

#[get("/servers/<server_id>")]
async fn get_server(server_id: String) -> Result<Json<Server>, Status> {
    info!("Fetching server: {}", server_id);
    Err(Status::NotImplemented)
}

#[patch("/servers/<server_id>", data = "<form>")]
async fn update_server(server_id: String, form: Form<UpdateServerForm<'_>>) -> Result<Json<Server>, Status> {
    info!("Updating server: {}", server_id);
    Err(Status::NotImplemented)
}

#[delete("/servers/<server_id>")]
async fn delete_server(server_id: String) -> Status {
    info!("Deleting server: {}", server_id);
    Status::NoContent
}

// Channel Routes
#[get("/servers/<server_id>/channels")]
async fn get_channels(server_id: String) -> Result<Json<Vec<Channel>>, Status> {
    info!("Fetching channels for server: {}", server_id);
    Err(Status::NotImplemented)
}

#[post("/servers/<server_id>/channels", format = "json", data = "<channel>")]
async fn create_channel(server_id: String, channel: Json<CreateChannelRequest>) -> Result<Json<Channel>, Status> {
    info!("Creating channel in server {}: {}", server_id, channel.name);
    Err(Status::NotImplemented)
}

#[get("/channels/<channel_id>")]
async fn get_channel(channel_id: String) -> Result<Json<Channel>, Status> {
    info!("Fetching channel: {}", channel_id);
    Err(Status::NotImplemented)
}

#[patch("/channels/<channel_id>", format = "json", data = "<channel>")]
async fn update_channel(channel_id: String, channel: Json<UpdateChannelRequest>) -> Result<Json<Channel>, Status> {
    info!("Updating channel: {}", channel_id);
    Err(Status::NotImplemented)
}

#[delete("/channels/<channel_id>")]
async fn delete_channel(channel_id: String) -> Status {
    info!("Deleting channel: {}", channel_id);
    Status::NoContent
}

// Message Routes
#[get("/channels/<channel_id>/messages?<before>&<after>&<limit>")]
async fn get_messages(
    channel_id: String,
    before: Option<String>,
    after: Option<String>,
    limit: Option<i32>,
) -> Result<Json<Vec<Message>>, Status> {
    info!("Fetching messages for channel: {}", channel_id);
    Err(Status::NotImplemented)
}

<<<<<<< HEAD
#[post("/servers/<server_id>/channels/<channel_id>/messages", data = "<form>")]
async fn create_message(user: AuthenticatedUser, channel_id: String, server_id: String, form: Form<CreateMessageForm<'_>>) -> Result<Status, String> {
    info!("Creating message in channel: {}", channel_id);
    info!("Message contents: {}", form.content);
    user.user_id;




    Err(format!("{}",form.content))
=======
#[post("/server/<server_id>/channels/<channel_id>/messages", data = "<form>")]
async fn create_message(channel_id: String, form: Form<CreateMessageForm<'_>>) -> Result<Json<Message>, Status> {
    form.unwrap().reply_to_id;
    info!("Creating message in channel: {}", channel_id);
    
    Err(Status::NotImplemented)
>>>>>>> 056b3e08
}

#[patch("/channels/<channel_id>/messages/<message_id>", format = "json", data = "<message>")]
async fn update_message(
    channel_id: String,
    message_id: String,
    message: Json<UpdateMessageRequest>,
) -> Result<Json<Message>, Status> {
    info!("Updating message {} in channel {}", message_id, channel_id);
    Err(Status::NotImplemented)
}

#[delete("/channels/<channel_id>/messages/<message_id>")]
async fn delete_message(channel_id: String, message_id: String) -> Status {
    info!("Deleting message {} from channel {}", message_id, channel_id);
    Status::NoContent
}

// Pin Routes
#[put("/channels/<channel_id>/pins/<message_id>")]
async fn pin_message(channel_id: String, message_id: String) -> Status {
    info!("Pinning message {} in channel {}", message_id, channel_id);
    Status::NoContent
}

#[delete("/channels/<channel_id>/pins/<message_id>")]
async fn unpin_message(channel_id: String, message_id: String) -> Status {
    info!("Unpinning message {} in channel {}", message_id, channel_id);
    Status::NoContent
}

// Typing Indicator Route
#[post("/channels/<channel_id>/typing")]
async fn send_typing_indicator(channel_id: String) -> Status {
    info!("Sending typing indicator in channel: {}", channel_id);
    Status::NoContent
}

// Reaction Routes
#[put("/channels/<channel_id>/reactions/<message_id>/<emoji>")]
async fn add_reaction(channel_id: String, message_id: String, emoji: String) -> Status {
    info!("Adding reaction {} to message {} in channel {}", emoji, message_id, channel_id);
    Status::NoContent
}

#[delete("/channels/<channel_id>/reactions/<message_id>/<emoji>")]
async fn remove_reaction(channel_id: String, message_id: String, emoji: String) -> Status {
    info!("Removing reaction {} from message {} in channel {}", emoji, message_id, channel_id);
    Status::NoContent
}

// User Routes
#[get("/users/@me")]
async fn get_current_user() -> Result<Json<User>, Status> {
    info!("Fetching current user profile");
    Err(Status::NotImplemented)
}

#[patch("/users/@me", data = "<form>")]
async fn update_current_user(form: Form<UpdateUserForm<'_>>) -> Result<Json<User>, Status> {
    info!("Updating current user profile");
    Err(Status::NotImplemented)
}

#[get("/users/<user_id>")]
async fn get_user(user_id: String) -> Result<Json<User>, Status> {
    info!("Fetching user profile: {}", user_id);
    Err(Status::NotImplemented)
}

// Server Join/Invite Routes
#[post("/users/@me/servers", format = "json", data = "<join_request>")]
async fn join_server(join_request: Json<JoinServerRequest>) -> Result<Json<Server>, Status> {
    info!("Joining server with invite code: {}", join_request.invite_code);
    Err(Status::NotImplemented)
}

#[post("/servers/<server_id>/invites", format = "json", data = "<invite_request>")]
async fn create_invite(
    server_id: String,
    invite_request: Json<CreateInviteRequest>,
) -> Result<Json<InviteResponse>, Status> {
    info!("Creating invite for server: {}", server_id);
    Err(Status::NotImplemented)
}

// Attachment Routes
#[post("/channels/<channel_id>/attachments", data = "<form>")]
async fn upload_attachments(
    channel_id: String,
    form: Form<Vec<TempFile<'_>>>,
) -> Result<Json<Vec<Attachment>>, Status> {
    info!("Uploading attachments to channel: {}", channel_id);
    Err(Status::NotImplemented)
}

pub async fn start_listener(config: &ServerConfig) -> Result<()> {
    let log_level = &config.log_level.as_str().to_lowercase();
    println!("Starting occult server. Current log level: {log_level}");
    log::set_max_level(config.log_level);

    let _server = rocket::build()
        .configure(rocket::Config {
<<<<<<< HEAD
            port: config.http_port.get() as u16,
            address: IpAddr::V4(Ipv4Addr::new(0, 0, 0, 0)),
=======
            port: config.port.get() as u16,
>>>>>>> 056b3e08
            ..Default::default()
        })
        .mount("/", routes![
            // Auth routes
            login,
            register,
            // Server routes
            get_servers,
            create_server,
            get_server,
            update_server,
            delete_server,
            // Channel routes
            get_channels,
            create_channel,
            get_channel,
            update_channel,
            delete_channel,
            // Message routes
            get_messages,
            create_message,
            update_message,
            delete_message,
            // Pin routes
            pin_message,
            unpin_message,
            // Typing indicator
            send_typing_indicator,
            // Reaction routes
            add_reaction,
            remove_reaction,
            // User routes
            get_current_user,
            update_current_user,
            get_user,
            // Server join/invite routes
            join_server,
            create_invite,
            // Attachment routes
            upload_attachments,
        ])
        .launch()
        .await
        .map_err(|e| {
            error!("An error occurred. {e}");
            anyhow!(format!("Failed to start rocket server: {e:#}"))
        });

    Ok(())
}

<<<<<<< HEAD
=======
// Main function implementation
#[rocket::main]
async fn main() -> Result<()> {
    // Initialize logger
    env_logger::init();

    // Create server configuration
    let config = ServerConfig {
        port: Port::new(5443).unwrap(),
        log_level: log::LevelFilter::Info,
        db_url: Url::parse("your_db_url").expect("Invalid URL"),
        env_override: false,
        log_path: Some(PathBuf::from("your_log_path")),
        use_http: true,
    };

    // Start the server
    start_listener(&config).await?;

    Ok(())
}
>>>>>>> 056b3e08

// Error handling implementation
#[rocket::catch(404)]
fn not_found() -> Json<Error> {
    Json(Error {
        code: "NOT_FOUND".to_string(),
        message: "The requested resource was not found".to_string(),
        details: None,
    })
}

#[rocket::catch(401)]
fn unauthorized() -> Json<Error> {
    Json(Error {
        code: "UNAUTHORIZED".to_string(),
        message: "Authentication is required to access this resource".to_string(),
        details: None,
    })
}

#[rocket::catch(403)]
fn forbidden() -> Json<Error> {
    Json(Error {
        code: "FORBIDDEN".to_string(),
        message: "You don't have permission to access this resource".to_string(),
        details: None,
    })
}

#[rocket::catch(500)]
fn internal_error() -> Json<Error> {
    Json(Error {
        code: "INTERNAL_SERVER_ERROR".to_string(),
        message: "An internal server error occurred".to_string(),
        details: None,
    })
}

// JWT Authentication Guard implementation
use rocket::request::{FromRequest, Outcome, Request};

use crate::workspace::{Port, ServerConfig};

pub struct AuthenticatedUser {
    pub user_id: Uuid,
}

#[rocket::async_trait]
impl<'r> FromRequest<'r> for AuthenticatedUser {
    type Error = Error;

    async fn from_request(request: &'r Request<'_>) -> Outcome<Self, Self::Error> {
        // Get the authorization header
        let auth_header = request.headers().get_one("Authorization");
        
        match auth_header {
            Some(header) => {
                if !header.starts_with("Bearer ") {
                    return Outcome::Error((
                        Status::Unauthorized,
                        Error {
                            code: "INVALID_TOKEN".to_string(),
                            message: "Invalid authentication token format".to_string(),
                            details: None,
                        },
                    ));
                }

                let token = header.replace("Bearer ", "");
                
                // TODO: Implement JWT validation
                // For now, return a mock user
                Outcome::Success(AuthenticatedUser {
                    user_id: Uuid::new_v4(),
                })
            }
            None => Outcome::Error((
                Status::Unauthorized,
                Error {
                    code: "MISSING_TOKEN".to_string(),
                    message: "Authentication token is required".to_string(),
                    details: None,
                },
            )),
        }
    }
}

// Helper functions for common operations
async fn validate_server_access(user_id: Uuid, server_id: Uuid) -> Result<bool, Status> {
    // TODO: Implement server access validation
    Ok(true)
}

async fn validate_channel_access(user_id: Uuid, channel_id: Uuid) -> Result<bool, Status> {
    // TODO: Implement channel access validation
    Ok(true)
}

async fn validate_message_ownership(user_id: Uuid, message_id: Uuid) -> Result<bool, Status> {
    // TODO: Implement message ownership validation
    Ok(true)
}

// File handling utilities
async fn save_file(file: TempFile<'_>, path: &str) -> Result<String, Status> {
    // TODO: Implement file saving logic
    Ok("file_url".to_string())
}

async fn validate_file(file: &TempFile<'_>) -> Result<(), Status> {
    // TODO: Implement file validation logic
    Ok(())
}<|MERGE_RESOLUTION|>--- conflicted
+++ resolved
@@ -345,7 +345,6 @@
     Err(Status::NotImplemented)
 }
 
-<<<<<<< HEAD
 #[post("/servers/<server_id>/channels/<channel_id>/messages", data = "<form>")]
 async fn create_message(user: AuthenticatedUser, channel_id: String, server_id: String, form: Form<CreateMessageForm<'_>>) -> Result<Status, String> {
     info!("Creating message in channel: {}", channel_id);
@@ -356,14 +355,12 @@
 
 
     Err(format!("{}",form.content))
-=======
 #[post("/server/<server_id>/channels/<channel_id>/messages", data = "<form>")]
 async fn create_message(channel_id: String, form: Form<CreateMessageForm<'_>>) -> Result<Json<Message>, Status> {
     form.unwrap().reply_to_id;
     info!("Creating message in channel: {}", channel_id);
     
     Err(Status::NotImplemented)
->>>>>>> 056b3e08
 }
 
 #[patch("/channels/<channel_id>/messages/<message_id>", format = "json", data = "<message>")]
@@ -467,12 +464,8 @@
 
     let _server = rocket::build()
         .configure(rocket::Config {
-<<<<<<< HEAD
             port: config.http_port.get() as u16,
             address: IpAddr::V4(Ipv4Addr::new(0, 0, 0, 0)),
-=======
-            port: config.port.get() as u16,
->>>>>>> 056b3e08
             ..Default::default()
         })
         .mount("/", routes![
@@ -524,31 +517,6 @@
     Ok(())
 }
 
-<<<<<<< HEAD
-=======
-// Main function implementation
-#[rocket::main]
-async fn main() -> Result<()> {
-    // Initialize logger
-    env_logger::init();
-
-    // Create server configuration
-    let config = ServerConfig {
-        port: Port::new(5443).unwrap(),
-        log_level: log::LevelFilter::Info,
-        db_url: Url::parse("your_db_url").expect("Invalid URL"),
-        env_override: false,
-        log_path: Some(PathBuf::from("your_log_path")),
-        use_http: true,
-    };
-
-    // Start the server
-    start_listener(&config).await?;
-
-    Ok(())
-}
->>>>>>> 056b3e08
-
 // Error handling implementation
 #[rocket::catch(404)]
 fn not_found() -> Json<Error> {
